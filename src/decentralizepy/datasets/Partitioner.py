--- conflicted
+++ resolved
@@ -186,11 +186,9 @@
                     index_start = indexes[:start]
                     index_start.extend(indexes[start + part_len :])
                     indexes = index_start
-<<<<<<< HEAD
         logging.debug(
             f"Partition sizes {[len(partition) for partition in self.partitions]}"
         )
-=======
 
 
 class DirichletDataPartitioner(DataPartitioner):
@@ -290,5 +288,4 @@
         local_sizes = np.array(local_sizes)
         counts = local_sizes  # return counts insteads of ratios
 
-        return idx_batch, counts
->>>>>>> 170fc9eb
+        return idx_batch, counts