--- conflicted
+++ resolved
@@ -231,10 +231,5 @@
         self.total_bytes += data_size
         id = str(uid).encode()
         self.peer_sockets[id].send(to_send)
-<<<<<<< HEAD
-        logging.debug(f"{self.uid} sent the message to {uid}.")
-        logging.info("Sent message size: {}".format(data_size))
-=======
         logging.debug("{} sent the message to {}.".format(self.uid, uid))
-        logging.debug("Sent message size: {}".format(data_size))
->>>>>>> 170fc9eb
+        logging.debug("Sent message size: {}".format(data_size))